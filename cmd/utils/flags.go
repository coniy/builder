--- conflicted
+++ resolved
@@ -1963,7 +1963,22 @@
 			Fatalf("Failed to parse blocklist: %s", err)
 		}
 	}
-<<<<<<< HEAD
+
+	// NOTE: This flag takes precedence and will overwrite value set by MinerBlocklistFileFlag
+	if ctx.IsSet(BuilderBlockValidationBlacklistSourceFilePath.Name) {
+		bytes, err := os.ReadFile(ctx.String(BuilderBlockValidationBlacklistSourceFilePath.Name))
+		if err != nil {
+			Fatalf("Failed to read blocklist file: %s", err)
+		}
+
+		if err := json.Unmarshal(bytes, &cfg.Blocklist); err != nil {
+			Fatalf("Failed to parse blocklist: %s", err)
+		}
+	}
+
+	cfg.DiscardRevertibleTxOnErr = ctx.Bool(BuilderDiscardRevertibleTxOnErr.Name)
+	cfg.PriceCutoffPercent = ctx.Int(BuilderPriceCutoffPercentFlag.Name)
+
 	if ctx.IsSet(MinerMempoolSubsidyFlag.Name) {
 		cfg.MempoolSubsidy = flags.GlobalBig(ctx, MinerMempoolSubsidyFlag.Name)
 	}
@@ -1974,23 +1989,6 @@
 			Fatalf("Invalid fee permil: %d", cfg.FeePermil)
 		}
 	}
-=======
-
-	// NOTE: This flag takes precedence and will overwrite value set by MinerBlocklistFileFlag
-	if ctx.IsSet(BuilderBlockValidationBlacklistSourceFilePath.Name) {
-		bytes, err := os.ReadFile(ctx.String(BuilderBlockValidationBlacklistSourceFilePath.Name))
-		if err != nil {
-			Fatalf("Failed to read blocklist file: %s", err)
-		}
-
-		if err := json.Unmarshal(bytes, &cfg.Blocklist); err != nil {
-			Fatalf("Failed to parse blocklist: %s", err)
-		}
-	}
-
-	cfg.DiscardRevertibleTxOnErr = ctx.Bool(BuilderDiscardRevertibleTxOnErr.Name)
-	cfg.PriceCutoffPercent = ctx.Int(BuilderPriceCutoffPercentFlag.Name)
->>>>>>> 54c8b2e9
 }
 
 func setRequiredBlocks(ctx *cli.Context, cfg *ethconfig.Config) {
